--- conflicted
+++ resolved
@@ -26,14 +26,6 @@
                 ]
 
 setup(
-<<<<<<< HEAD
-    name="eba_toolkit",
-    version="0.0",
-    author="James Trevathan & Stephan Blanz & Matthew Laluzerne",
-    author_email="james.trevathan@gmail.com, stephan.l.blanz@gmail.com",
-    packages=find_packages(),
-    install_requires=version_reqs
-=======
     name="pyeCAP",
     version="0.0.1",
     author="James Trevathan & Stephan Blanz & Matthew Laluzerne",
@@ -42,5 +34,4 @@
     install_requires=version_reqs,
     url="https://github.com/ludwig-lab/pyeCAP",
     download_url="https://github.com/ludwig-lab/pyeCAP/archive/refs/tags/v_0.0.1.tar.gz"   # v_0.0 is not stable
->>>>>>> d4efd9ee
 )