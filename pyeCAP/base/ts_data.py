--- conflicted
+++ resolved
@@ -923,7 +923,7 @@
             cutoffs.append(f - (w / 2.0) - (trans_bandwidth / 2.0))
             cutoffs.append(f + (w / 2.0) + (trans_bandwidth / 2.0))
         return self.filter_fir(cutoffs, width=trans_bandwidth)
-    
+
     def filter_Spike(self, Wn=[300,5000], rp=0.01, rs=100, btype='bandpass', order=4):
         """
         Filters the data with an infinite impulse response (iir) filter with the scipy.signal.iirfilter method.
@@ -1329,13 +1329,7 @@
         if method == 'hdf5':
             if not (path.endswith(".h5") or path.endswith(".hdf5")):
                 path = os.path.splitext(path)[0] + '.h5'
-<<<<<<< HEAD
-            with ProgressBar():
-                data.to_hdf5(path, "\\"+store, compression='gzip')
-        if method == 'mat':
-=======
         elif method == 'mat':
->>>>>>> c1664cab
             if not (path.endswith(".mat")):
                 path = os.path.splitext(path)[0] + '.mat'
             data = data.transpose()
